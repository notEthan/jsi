--- conflicted
+++ resolved
@@ -420,18 +420,6 @@
     def jsi_fingerprint
       {class: jsi_class, jsi_document: jsi_document, jsi_ptr: jsi_ptr}
     end
-<<<<<<< HEAD
     include Util::FingerprintHash
-
-    private
-
-    # this is an instance method in order to allow subclasses of JSI classes to
-    # override it to point to other subclasses corresponding to other schemas.
-    def class_for_schema(schema)
-      JSI.class_for_schema(schema)
-    end
-=======
-    include FingerprintHash
->>>>>>> fc2a64dc
   end
 end