require 'jsi/json/node'

module JSI
  class Schema
    include Memoize

    def initialize(schema_object)
      if schema_object.is_a?(JSI::Schema)
        raise(TypeError, "will not instantiate Schema from another Schema: #{schema_object.pretty_inspect.chomp}")
      elsif schema_object.is_a?(JSI::Base)
        @schema_jsi = JSI.deep_stringify_symbol_keys(schema_object.deref)
        @schema_node = @schema_jsi.instance
      elsif schema_object.is_a?(JSI::JSON::HashNode)
        @schema_jsi = nil
        @schema_node = JSI.deep_stringify_symbol_keys(schema_object.deref)
      elsif schema_object.respond_to?(:to_hash)
<<<<<<< HEAD
        @schema_object = nil
        @schema_node = JSI::JSON::Node.new_doc(JSI.deep_stringify_symbol_keys(schema_object))
=======
        @schema_jsi = nil
        @schema_node = JSI::JSON::Node.new_by_type(JSI.deep_stringify_symbol_keys(schema_object), [])
>>>>>>> b17f5a09
      else
        raise(TypeError, "cannot instantiate Schema from: #{schema_object.pretty_inspect.chomp}")
      end
      if @schema_jsi
        define_singleton_method(:instance) { schema_node } # aka schema_jsi.instance
        define_singleton_method(:schema) { schema_jsi.schema }
        extend BaseHash
      else
        define_singleton_method(:[]) { |*a, &b| schema_node.public_send(:[], *a, &b) }
      end
    end

    attr_reader :schema_node, :schema_jsi

    def schema_object
      @schema_jsi || @schema_node
    end

    def schema_id
      @schema_id ||= begin
        # start from schema_node and ascend parents looking for an 'id' property.
        # append a fragment to that id (appending to an existing fragment if there
        # is one) consisting of the path from that parent to our schema_node.
        node_for_id = schema_node
        path_from_id_node = []
        done = false

        while !done
          # TODO: track what parents are schemas. somehow.
          # look at 'id' if node_for_id is a schema, or the document root.
          # decide whether to look at '$id' for all parent nodes or also just schemas.
          if node_for_id.respond_to?(:to_hash)
            if node_for_id.path.empty? || node_for_id.object_id == schema_node.object_id
              # I'm only looking at 'id' for the document root and the schema node
              # until I track what parents are schemas.
              parent_id = node_for_id['$id'] || node_for_id['id']
            else
              # will look at '$id' everywhere since it is less likely to show up outside schemas than
              # 'id', but it will be better to only look at parents that are schemas for this too.
              parent_id = node_for_id['$id']
            end
          end

          if parent_id || node_for_id.path.empty?
            done = true
          else
            path_from_id_node.unshift(node_for_id.path.last)
            node_for_id = node_for_id.parent_node
          end
        end
        if parent_id
          parent_auri = Addressable::URI.parse(parent_id)
        else
          node_for_id = schema_node.document_node
          validator = ::JSON::Validator.new(node_for_id.content, nil)
          # TODO not good instance_exec'ing into another library's ivars
          parent_auri = validator.instance_exec { @base_schema }.uri
        end
        if parent_auri.fragment
          # add onto the fragment
          parent_id_path = ::JSON::Schema::Pointer.new(:fragment, '#' + parent_auri.fragment).reference_tokens
          path_from_id_node = parent_id_path + path_from_id_node
          parent_auri.fragment = nil
        #else: no fragment so parent_id good as is
        end

        fragment = ::JSON::Schema::Pointer.new(:reference_tokens, path_from_id_node).fragment
        schema_id = parent_auri.to_s + fragment

        schema_id
      end
    end

    def schema_class
      JSI.class_for_schema(self)
    end

    def match_to_instance(instance)
      # matching oneOf is good here. one schema for one instance.
      # matching anyOf is okay. there could be more than one schema matched. it's often just one. if more
      #   than one is a match, the problems of allOf occur.
      # matching allOf is questionable. all of the schemas must be matched but we just return the first match.
      #   there isn't really a better answer with the current implementation. merging the schemas together
      #   is a thought but is not practical.
      %w(oneOf allOf anyOf).select { |k| schema_node[k].respond_to?(:to_ary) }.each do |someof_key|
        schema_node[someof_key].map(&:deref).map do |someof_node|
          someof_schema = self.class.new(someof_node)
          if someof_schema.validate(instance)
            return someof_schema.match_to_instance(instance)
          end
        end
      end
      return self
    end

    def subschema_for_property(property_name_)
      memoize(:subschema_for_property, property_name_) do |property_name|
        if schema_object['properties'].respond_to?(:to_hash) && schema_object['properties'][property_name].respond_to?(:to_hash)
          self.class.new(schema_object['properties'][property_name])
        else
          if schema_object['patternProperties'].respond_to?(:to_hash)
            _, pattern_schema_object = schema_object['patternProperties'].detect do |pattern, _|
              property_name.to_s =~ Regexp.new(pattern) # TODO map pattern to ruby syntax
            end
          end
          if pattern_schema_object
            self.class.new(pattern_schema_object)
          else
            if schema_object['additionalProperties'].respond_to?(:to_hash)
              self.class.new(schema_object['additionalProperties'])
            else
              nil
            end
          end
        end
      end
    end

    def subschema_for_index(index_)
      memoize(:subschema_for_index, index_) do |index|
        if schema_object['items'].respond_to?(:to_ary)
          if index < schema_object['items'].size
            self.class.new(schema_object['items'][index])
          elsif schema_object['additionalItems'].respond_to?(:to_hash)
            self.class.new(schema_object['additionalItems'])
          end
        elsif schema_object['items'].respond_to?(:to_hash)
          self.class.new(schema_object['items'])
        else
          nil
        end
      end
    end

    def describes_array?
      memoize(:describes_array?) do
        schema_node['type'] == 'array' ||
          schema_node['items'] ||
          schema_node['additionalItems'] ||
          schema_node['default'].respond_to?(:to_ary) || # TODO make sure this is right
          (schema_node['enum'].respond_to?(:to_ary) && schema_node['enum'].all? { |enum| enum.respond_to?(:to_ary) }) ||
          schema_node['maxItems'] ||
          schema_node['minItems'] ||
          schema_node.key?('uniqueItems') ||
          schema_node['oneOf'].respond_to?(:to_ary) &&
            schema_node['oneOf'].all? { |someof_node| self.class.new(someof_node).describes_array? } ||
          schema_node['allOf'].respond_to?(:to_ary) &&
            schema_node['allOf'].all? { |someof_node| self.class.new(someof_node).describes_array? } ||
          schema_node['anyOf'].respond_to?(:to_ary) &&
            schema_node['anyOf'].all? { |someof_node| self.class.new(someof_node).describes_array? }
      end
    end
    def describes_hash?
      memoize(:describes_hash?) do
        schema_node['type'] == 'object' ||
          schema_node['required'].respond_to?(:to_ary) ||
          schema_node['properties'].respond_to?(:to_hash) ||
          schema_node['additionalProperties'] ||
          schema_node['patternProperties'] ||
          schema_node['default'].respond_to?(:to_hash) ||
          (schema_node['enum'].respond_to?(:to_ary) && schema_node['enum'].all? { |enum| enum.respond_to?(:to_hash) }) ||
          schema_node['oneOf'].respond_to?(:to_ary) &&
            schema_node['oneOf'].all? { |someof_node| self.class.new(someof_node).describes_hash? } ||
          schema_node['allOf'].respond_to?(:to_ary) &&
            schema_node['allOf'].all? { |someof_node| self.class.new(someof_node).describes_hash? } ||
          schema_node['anyOf'].respond_to?(:to_ary) &&
            schema_node['anyOf'].all? { |someof_node| self.class.new(someof_node).describes_hash? }
      end
    end

    def described_hash_property_names
      memoize(:described_hash_property_names) do
        Set.new.tap do |property_names|
          if schema_node['properties'].respond_to?(:to_hash)
            property_names.merge(schema_node['properties'].keys)
          end
          if schema_node['required'].respond_to?(:to_ary)
            property_names.merge(schema_node['required'].to_ary)
          end
          # we _could_ look at the properties of 'default' and each 'enum' but ... nah.
          # we should look at dependencies (TODO).
          %w(oneOf allOf anyOf).select { |k| schema_node[k].respond_to?(:to_ary) }.each do |schemas_key|
            schema_node[schemas_key].map(&:deref).map do |someof_node|
              property_names.merge(self.class.new(someof_node).described_hash_property_names)
            end
          end
        end
      end
    end

    def fully_validate(instance)
      ::JSON::Validator.fully_validate(schema_node.document, object_to_content(instance), fragment: schema_node.fragment)
    end
    def validate(instance)
      ::JSON::Validator.validate(schema_node.document, object_to_content(instance), fragment: schema_node.fragment)
    end
    def validate!(instance)
      ::JSON::Validator.validate!(schema_node.document, object_to_content(instance), fragment: schema_node.fragment)
    end

    def object_group_text
      "schema_id=#{schema_id}"
    end
    def inspect
      "\#<#{self.class.inspect} #{object_group_text} #{schema_object.inspect}>"
    end
    alias_method :to_s, :inspect
    def pretty_print(q)
      q.instance_exec(self) do |obj|
        text "\#<#{obj.class.inspect} #{obj.object_group_text}"
        group_sub {
          nest(2) {
            breakable ' '
            pp obj.schema_object
          }
        }
        breakable ''
        text '>'
      end
    end
    def fingerprint
      {class: self.class, schema_node: schema_node}
    end
    include FingerprintHash

    private
    def object_to_content(object)
      object = object.instance if object.is_a?(JSI::Base)
      object = object.content if object.is_a?(JSI::JSON::Node)
      object
    end
  end
end<|MERGE_RESOLUTION|>--- conflicted
+++ resolved
@@ -14,13 +14,8 @@
         @schema_jsi = nil
         @schema_node = JSI.deep_stringify_symbol_keys(schema_object.deref)
       elsif schema_object.respond_to?(:to_hash)
-<<<<<<< HEAD
-        @schema_object = nil
+        @schema_jsi = nil
         @schema_node = JSI::JSON::Node.new_doc(JSI.deep_stringify_symbol_keys(schema_object))
-=======
-        @schema_jsi = nil
-        @schema_node = JSI::JSON::Node.new_by_type(JSI.deep_stringify_symbol_keys(schema_object), [])
->>>>>>> b17f5a09
       else
         raise(TypeError, "cannot instantiate Schema from: #{schema_object.pretty_inspect.chomp}")
       end
