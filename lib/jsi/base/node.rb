# frozen_string_literal: true

module JSI
  module Base::Enumerable
    include ::Enumerable

    # an Array containing each item in this JSI.
    #
    # @param kw keyword arguments are passed to {Base#[]} - see its keyword params
    # @return [Array]
    def to_a(**kw)
      # TODO remove eventually (keyword argument compatibility)
      # discard when all supported ruby versions Enumerable#to_a delegate keywords to #each (3.0.1 breaks; 2.7.x warns)
      # https://bugs.ruby-lang.org/issues/18289
      ary = []
      each(**kw) do |e|
        ary << e
      end
      ary
    end

    alias_method :entries, :to_a

    # instantiates and yields each property name (hash key) as a JSI described by any `propertyNames` schemas.
    #
    # @yield [JSI::Base]
    # @return [nil, Enumerator] an Enumerator if invoked without a block; otherwise nil
    def jsi_each_propertyName
      return to_enum(__method__) { jsi_node_content_hash_pubsend(:size) } unless block_given?

      property_schemas = SchemaSet.build do |schemas|
        jsi_schemas.each do |s|
          if s.keyword?('propertyNames') && s['propertyNames'].is_a?(Schema)
            schemas << s['propertyNames']
          end
        end
      end
      jsi_node_content_hash_pubsend(:each_key) do |key|
        yield property_schemas.new_jsi(key)
      end

      nil
    end

    # a jsonifiable representation of the node content
    # @return [Object]
    def as_json(*opt)
      # include Enumerable (above) means, if ActiveSupport is loaded, its undesirable #as_json is included
      # https://github.com/rails/rails/blob/v7.0.0/activesupport/lib/active_support/core_ext/object/json.rb#L139-L143
      # although Base#as_json does clobber activesupport's, I want as_json defined correctly on the module too.
      Util.as_json(jsi_node_content, *opt)
    end
  end

  # module extending a {JSI::Base} object when its instance (its {Base#jsi_node_content})
  # is a Hash (or responds to `#to_hash`)
  module Base::HashNode
    include Base::Enumerable

<<<<<<< HEAD
    # (see Base#jsi_hash?)
    def jsi_hash?
      true
    end

    # (see Base#jsi_each_child_token)
    def jsi_each_child_token(&block)
      return to_enum(__method__) { jsi_node_content_hash_pubsend(:size) } unless block
      jsi_node_content_hash_pubsend(:each_key, &block)
=======
    # instantiates and yields each property name (hash key) as a JSI described by any `propertyNames` schemas.
    #
    # @yield [JSI::Base]
    # @return [nil, Enumerator] an Enumerator if invoked without a block; otherwise nil
    def jsi_each_propertyName
      return to_enum(__method__) { jsi_node_content_hash_pubsend(:size) } unless block_given?

      property_schemas = SchemaSet.build do |schemas|
        jsi_schemas.each do |s|
          if s.keyword?('propertyNames') && s['propertyNames'].is_a?(Schema)
            schemas << s['propertyNames']
          end
        end
      end
      jsi_node_content_hash_pubsend(:each_key) do |key|
        yield property_schemas.new_jsi(key)
      end

>>>>>>> 73c2797c
      nil
    end

    # yields each hash key and value of this node.
    #
    # each yielded key is a key of the instance hash, and each yielded value is the result of {Base#[]}.
    #
    # returns an Enumerator if no block is given.
    #
    # @param kw keyword arguments are passed to {Base#[]}
    # @yield [Object, Object] each key and value of this hash node
    # @return [self, Enumerator] an Enumerator if invoked without a block; otherwise self
    def each(**kw, &block)
      return to_enum(__method__, **kw) { jsi_node_content_hash_pubsend(:size) } unless block
      if block.arity > 1
        jsi_node_content_hash_pubsend(:each_key) { |k| yield k, self[k, **kw] }
      else
        jsi_node_content_hash_pubsend(:each_key) { |k| yield [k, self[k, **kw]] }
      end
      self
    end

    # a hash in which each key is a key of the instance hash and each value is the result of {Base#[]}
    # @param kw keyword arguments are passed to {Base#[]}
    # @return [Hash]
    def to_hash(**kw)
      {}.tap { |h| jsi_node_content_hash_pubsend(:each_key) { |k| h[k] = self[k, **kw] } }
    end

    include Util::Hashlike

    if Util::LAST_ARGUMENT_AS_KEYWORD_PARAMETERS
      # invokes the method with the given name on the jsi_node_content (if defined) or its #to_hash
      # @param method_name [String, Symbol]
      # @param a positional arguments are passed to the invocation of method_name
      # @param b block is passed to the invocation of method_name
      # @return [Object] the result of calling method method_name on the jsi_node_content or its #to_hash
      def jsi_node_content_hash_pubsend(method_name, *a, &b)
        if jsi_node_content.respond_to?(method_name)
          jsi_node_content.public_send(method_name, *a, &b)
        else
          jsi_node_content.to_hash.public_send(method_name, *a, &b)
        end
      end
    else
      # invokes the method with the given name on the jsi_node_content (if defined) or its #to_hash
      # @param method_name [String, Symbol]
      # @param a positional arguments are passed to the invocation of method_name
      # @param kw keyword arguments are passed to the invocation of method_name
      # @param b block is passed to the invocation of method_name
      # @return [Object] the result of calling method method_name on the jsi_node_content or its #to_hash
      def jsi_node_content_hash_pubsend(method_name, *a, **kw, &b)
        if jsi_node_content.respond_to?(method_name)
          jsi_node_content.public_send(method_name, *a, **kw, &b)
        else
          jsi_node_content.to_hash.public_send(method_name, *a, **kw, &b)
        end
      end
    end

    # methods that don't look at the value; can skip the overhead of #[] (invoked by #to_hash)
    SAFE_KEY_ONLY_METHODS.each do |method_name|
      if Util::LAST_ARGUMENT_AS_KEYWORD_PARAMETERS
        define_method(method_name) do |*a, &b|
          jsi_node_content_hash_pubsend(method_name, *a, &b)
        end
      else
        define_method(method_name) do |*a, **kw, &b|
          jsi_node_content_hash_pubsend(method_name, *a, **kw, &b)
        end
      end
    end
  end

  # module extending a {JSI::Base} object when its instance (its {Base#jsi_node_content})
  # is an Array (or responds to `#to_ary`)
  module Base::ArrayNode
    include Base::Enumerable

    # (see Base#jsi_array?)
    def jsi_array?
      true
    end

    # (see Base#jsi_each_child_token)
    def jsi_each_child_token(&block)
      return to_enum(__method__) { jsi_node_content_ary_pubsend(:size) } unless block
      jsi_node_content_ary_pubsend(:each_index, &block)
      nil
    end

    # yields each array element of this node.
    #
    # each yielded element is the result of {Base#[]} for each index of the instance array.
    #
    # returns an Enumerator if no block is given.
    #
    # @param kw keyword arguments are passed to {Base#[]}
    # @yield [Object] each element of this array node
    # @return [self, Enumerator] an Enumerator if invoked without a block; otherwise self
    def each(**kw, &block)
      return to_enum(__method__, **kw) { jsi_node_content_ary_pubsend(:size) } unless block
      jsi_node_content_ary_pubsend(:each_index) { |i| yield(self[i, **kw]) }
      self
    end

    # an array, the same size as the instance array, in which the element at each index is the
    # result of {Base#[]}.
    # @param kw keyword arguments are passed to {Base#[]}
    # @return [Array]
    def to_ary(**kw)
      to_a(**kw)
    end

    include Util::Arraylike

    if Util::LAST_ARGUMENT_AS_KEYWORD_PARAMETERS
      # invokes the method with the given name on the jsi_node_content (if defined) or its #to_ary
      # @param method_name [String, Symbol]
      # @param a positional arguments are passed to the invocation of method_name
      # @param b block is passed to the invocation of method_name
      # @return [Object] the result of calling method method_name on the jsi_node_content or its #to_ary
      def jsi_node_content_ary_pubsend(method_name, *a, &b)
        if jsi_node_content.respond_to?(method_name)
          jsi_node_content.public_send(method_name, *a, &b)
        else
          jsi_node_content.to_ary.public_send(method_name, *a, &b)
        end
      end
    else
      # invokes the method with the given name on the jsi_node_content (if defined) or its #to_ary
      # @param method_name [String, Symbol]
      # @param a positional arguments are passed to the invocation of method_name
      # @param kw keyword arguments are passed to the invocation of method_name
      # @param b block is passed to the invocation of method_name
      # @return [Object] the result of calling method method_name on the jsi_node_content or its #to_ary
      def jsi_node_content_ary_pubsend(method_name, *a, **kw, &b)
        if jsi_node_content.respond_to?(method_name)
          jsi_node_content.public_send(method_name, *a, **kw, &b)
        else
          jsi_node_content.to_ary.public_send(method_name, *a, **kw, &b)
        end
      end
    end

    # methods that don't look at the value; can skip the overhead of #[] (invoked by #to_a).
    # we override these methods from Arraylike
    SAFE_INDEX_ONLY_METHODS.each do |method_name|
      if Util::LAST_ARGUMENT_AS_KEYWORD_PARAMETERS
        define_method(method_name) do |*a, &b|
          jsi_node_content_ary_pubsend(method_name, *a, &b)
        end
      else
        define_method(method_name) do |*a, **kw, &b|
          jsi_node_content_ary_pubsend(method_name, *a, **kw, &b)
        end
      end
    end
  end
end<|MERGE_RESOLUTION|>--- conflicted
+++ resolved
@@ -57,17 +57,6 @@
   module Base::HashNode
     include Base::Enumerable
 
-<<<<<<< HEAD
-    # (see Base#jsi_hash?)
-    def jsi_hash?
-      true
-    end
-
-    # (see Base#jsi_each_child_token)
-    def jsi_each_child_token(&block)
-      return to_enum(__method__) { jsi_node_content_hash_pubsend(:size) } unless block
-      jsi_node_content_hash_pubsend(:each_key, &block)
-=======
     # instantiates and yields each property name (hash key) as a JSI described by any `propertyNames` schemas.
     #
     # @yield [JSI::Base]
@@ -86,7 +75,18 @@
         yield property_schemas.new_jsi(key)
       end
 
->>>>>>> 73c2797c
+      nil
+    end
+
+    # (see Base#jsi_hash?)
+    def jsi_hash?
+      true
+    end
+
+    # (see Base#jsi_each_child_token)
+    def jsi_each_child_token(&block)
+      return to_enum(__method__) { jsi_node_content_hash_pubsend(:size) } unless block
+      jsi_node_content_hash_pubsend(:each_key, &block)
       nil
     end
 
