--- conflicted
+++ resolved
@@ -172,15 +172,9 @@
   describe 'modified copy methods' do
     # I'm going to rely on the #merge test above to test the modified copy functionality and just do basic
     # tests of all the modified copy methods here
-<<<<<<< HEAD
     it('#merge') { assert_equal(subject, subject.merge({})) }
-    it('#reject') { assert_equal(class_for_schema.new(JSI::JSON::HashNode.new({}, [])), subject.reject { true }) }
-    it('#select') { assert_equal(class_for_schema.new(JSI::JSON::HashNode.new({}, [])), subject.select { false }) }
-=======
-    it('#merge')  { assert_equal(subject, subject.merge({})) }
     it('#reject') { assert_equal(class_for_schema.new(JSI::JSON::HashNode.new({}, pointer)), subject.reject { true }) }
     it('#select') { assert_equal(class_for_schema.new(JSI::JSON::HashNode.new({}, pointer)), subject.select { false }) }
->>>>>>> 7746bb72
     describe '#select' do
       it 'yields properly too' do
         subject.select do |k, v|
