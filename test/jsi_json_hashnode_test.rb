--- conflicted
+++ resolved
@@ -114,15 +114,9 @@
     describe 'modified copy methods' do
       # I'm going to rely on the #merge test above to test the modified copy functionality and just do basic
       # tests of all the modified copy methods here
-<<<<<<< HEAD
-      it('#merge') { assert_equal(JSI::JSON::Node.new_doc(node.content.to_hash), node.merge({})) }
+      it('#merge') { assert_equal(JSI::JSON::Node.new_doc(node.content), node.merge({})) }
       it('#reject') { assert_equal(JSI::JSON::Node.new_doc({}), node.reject { true }) }
       it('#select') { assert_equal(JSI::JSON::Node.new_doc({}), node.select { false }) }
-=======
-      it('#merge')            { assert_equal(JSI::JSON::Node.new_doc(node.content), node.merge({})) }
-      it('#reject')           { assert_equal(JSI::JSON::Node.new_doc({}), node.reject { true }) }
-      it('#select')           { assert_equal(JSI::JSON::Node.new_doc({}), node.select { false }) }
->>>>>>> 5458dfd9
       # Hash#compact only available as of ruby 2.5.0
       if {}.respond_to?(:compact)
         it('#compact') { assert_equal(JSI::JSON::Node.new_doc({"a" => "b", "c" => node.content.to_hash["c"]}), node.compact) }
